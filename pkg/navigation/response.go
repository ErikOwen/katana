--- conflicted
+++ resolved
@@ -28,7 +28,6 @@
 
 // Response is a response generated from crawler navigation
 type Response struct {
-<<<<<<< HEAD
 	Resp               *http.Response    `json:"-"`
 	Depth              int               `json:"-"`
 	Reader             *goquery.Document `json:"-"`
@@ -38,20 +37,9 @@
 	RootHostname       string            `json:"-"`
 	Technologies       []string          `json:"technologies,omitempty"`
 	Raw                string            `json:"raw,omitempty"`
+	Forms              []Form            `json:"forms,omitempty"`
+	XhrRequests        []Request         `json:"xhr_requests,omitempty"`
 	StoredResponsePath string            `json:"stored_response_path,omitempty"`
-=======
-	Resp         *http.Response    `json:"-"`
-	Depth        int               `json:"-"`
-	Reader       *goquery.Document `json:"-"`
-	StatusCode   int               `json:"status_code,omitempty"`
-	Headers      Headers           `json:"headers,omitempty"`
-	Body         string            `json:"body,omitempty"`
-	RootHostname string            `json:"-"`
-	Technologies []string          `json:"technologies,omitempty"`
-	Raw          string            `json:"raw,omitempty"`
-	Forms        []Form            `json:"forms,omitempty"`
-	XhrRequests  []Request         `json:"xhr_requests,omitempty"`
->>>>>>> c6f08edf
 }
 
 func (n Response) AbsoluteURL(path string) string {
